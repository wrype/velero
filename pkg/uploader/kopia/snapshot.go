/*
Copyright The Velero Contributors.

Licensed under the Apache License, Version 2.0 (the "License");
you may not use this file except in compliance with the License.
You may obtain a copy of the License at

    http://www.apache.org/licenses/LICENSE-2.0

Unless required by applicable law or agreed to in writing, software
distributed under the License is distributed on an "AS IS" BASIS,
WITHOUT WARRANTIES OR CONDITIONS OF ANY KIND, either express or implied.
See the License for the specific language governing permissions and
limitations under the License.
*/

package kopia

import (
	"context"
	"fmt"
	"math"
	"os"
	"path/filepath"
	"runtime"
	"strings"
	"time"

	"github.com/sirupsen/logrus"

	"github.com/vmware-tanzu/velero/pkg/repository/udmrepo"
	"github.com/vmware-tanzu/velero/pkg/uploader"
	"github.com/vmware-tanzu/velero/pkg/util/logging"

	"github.com/kopia/kopia/fs"
	"github.com/kopia/kopia/fs/localfs"
	"github.com/kopia/kopia/repo"
	"github.com/kopia/kopia/repo/manifest"
	"github.com/kopia/kopia/snapshot"
	"github.com/kopia/kopia/snapshot/policy"
	"github.com/kopia/kopia/snapshot/restore"
	"github.com/kopia/kopia/snapshot/snapshotfs"
	"github.com/pkg/errors"
)

// All function mainly used to make testing more convenient
var applyRetentionPolicyFunc = policy.ApplyRetentionPolicy
var saveSnapshotFunc = snapshot.SaveSnapshot
var loadSnapshotFunc = snapshot.LoadSnapshot

// SnapshotUploader which mainly used for UT test that could overwrite Upload interface
type SnapshotUploader interface {
	Upload(
		ctx context.Context,
		source fs.Entry,
		policyTree *policy.Tree,
		sourceInfo snapshot.SourceInfo,
		previousManifests ...*snapshot.Manifest,
	) (*snapshot.Manifest, error)
}

func newOptionalInt(b int) *policy.OptionalInt {
	ob := policy.OptionalInt(b)
	return &ob
}

func newOptionalBool(b bool) *policy.OptionalBool {
	ob := policy.OptionalBool(b)
	return &ob
}

// setupDefaultPolicy set default policy for kopia
func setupDefaultPolicy() *policy.Tree {
	defaultPolicy := *policy.DefaultPolicy

	defaultPolicy.RetentionPolicy.KeepLatest = newOptionalInt(math.MaxInt32)
	defaultPolicy.CompressionPolicy.CompressorName = "none"
	defaultPolicy.UploadPolicy.MaxParallelFileReads = newOptionalInt(runtime.NumCPU())
	defaultPolicy.UploadPolicy.ParallelUploadAboveSize = nil
	defaultPolicy.SchedulingPolicy.Manual = true
	defaultPolicy.ErrorHandlingPolicy.IgnoreUnknownTypes = newOptionalBool(true)

	return policy.BuildTree(nil, &defaultPolicy)
}

// Backup backup specific sourcePath and update progress
func Backup(ctx context.Context, fsUploader *snapshotfs.Uploader, repoWriter repo.RepositoryWriter, sourcePath string,
	forceFull bool, parentSnapshot string, tags map[string]string, log logrus.FieldLogger) (*uploader.SnapshotInfo, bool, error) {
	if fsUploader == nil {
		return nil, false, errors.New("get empty kopia uploader")
	}
	dir, err := filepath.Abs(sourcePath)
	if err != nil {
		return nil, false, errors.Wrapf(err, "Invalid source path '%s'", sourcePath)
	}

	// to be consistent with restic when backup empty dir returns one error for upper logic handle
	dirs, err := os.ReadDir(dir)
	if err != nil {
		return nil, false, errors.Wrapf(err, "Unable to read dir in path %s", dir)
	} else if len(dirs) == 0 {
		return nil, true, nil
	}

	sourceInfo := snapshot.SourceInfo{
		UserName: udmrepo.GetRepoUser(),
		Host:     udmrepo.GetRepoDomain(),
		Path:     filepath.Clean(dir),
	}
	rootDir, err := getLocalFSEntry(sourceInfo.Path)
	if err != nil {
		return nil, false, errors.Wrap(err, "Unable to get local filesystem entry")
	}

	kopiaCtx := logging.SetupKopiaLog(ctx, log)
	snapID, snapshotSize, err := SnapshotSource(kopiaCtx, repoWriter, fsUploader, sourceInfo, rootDir, forceFull, parentSnapshot, tags, log, "Kopia Uploader")
	if err != nil {
		return nil, false, err
	}

	snapshotInfo := &uploader.SnapshotInfo{
		ID:   snapID,
		Size: snapshotSize,
	}

	return snapshotInfo, false, nil
}

func getLocalFSEntry(path0 string) (fs.Entry, error) {
	path, err := resolveSymlink(path0)
	if err != nil {
		return nil, errors.Wrap(err, "resolveSymlink")
	}

	e, err := localfs.NewEntry(path)
	if err != nil {
		return nil, errors.Wrap(err, "can't get local fs entry")
	}

	return e, nil
}

// resolveSymlink returns the path name after the evaluation of any symbolic links
func resolveSymlink(path string) (string, error) {
	st, err := os.Lstat(path)
	if err != nil {
		return "", errors.Wrap(err, "stat")
	}

	if (st.Mode() & os.ModeSymlink) == 0 {
		return path, nil
	}

	return filepath.EvalSymlinks(path)
}

// SnapshotSource which setup policy for snapshot, upload snapshot, update progress
func SnapshotSource(
	ctx context.Context,
	rep repo.RepositoryWriter,
	u SnapshotUploader,
	sourceInfo snapshot.SourceInfo,
	rootDir fs.Entry,
	forceFull bool,
	parentSnapshot string,
	snapshotTags map[string]string,
	log logrus.FieldLogger,
	description string,
) (string, int64, error) {
	log.Info("Start to snapshot...")
	snapshotStartTime := time.Now()

	var previous []*snapshot.Manifest
	if !forceFull {
		if parentSnapshot != "" {
			mani, err := loadSnapshotFunc(ctx, rep, manifest.ID(parentSnapshot))
			if err != nil {
				return "", 0, errors.Wrapf(err, "Failed to load previous snapshot %v from kopia", parentSnapshot)
			}

			previous = append(previous, mani)
		} else {
			pre, err := findPreviousSnapshotManifest(ctx, rep, sourceInfo, snapshotTags, nil)
			if err != nil {
				return "", 0, errors.Wrapf(err, "Failed to find previous kopia snapshot manifests for si %v", sourceInfo)
			}

			previous = pre
		}
	}
<<<<<<< HEAD

	var manifest *snapshot.Manifest
	if err := setupDefaultPolicy(ctx, rep, sourceInfo); err != nil {
		return "", 0, errors.Wrapf(err, "unable to set policy for si %v", sourceInfo)
	}
=======
>>>>>>> 5b75f352

	policyTree := setupDefaultPolicy()

	manifest, err := u.Upload(ctx, rootDir, policyTree, sourceInfo, previous...)
	if err != nil {
		return "", 0, errors.Wrapf(err, "Failed to upload the kopia snapshot for si %v", sourceInfo)
	}

	manifest.Tags = snapshotTags

	manifest.Description = description

	if _, err = saveSnapshotFunc(ctx, rep, manifest); err != nil {
		return "", 0, errors.Wrapf(err, "Failed to save kopia manifest %v", manifest.ID)
	}
	_, err = applyRetentionPolicyFunc(ctx, rep, sourceInfo, true)
	if err != nil {
		return "", 0, errors.Wrapf(err, "Failed to apply kopia retention policy for si %v", sourceInfo)
	}
	if err = rep.Flush(ctx); err != nil {
		return "", 0, errors.Wrapf(err, "Failed to flush kopia repository")
	}
	log.Infof("Created snapshot with root %v and ID %v in %v", manifest.RootObjectID(), manifest.ID, time.Since(snapshotStartTime).Truncate(time.Second))
	return reportSnapshotStatus(manifest, policyTree)
}

func reportSnapshotStatus(manifest *snapshot.Manifest, policyTree *policy.Tree) (string, int64, error) {
	manifestID := manifest.ID
	snapSize := manifest.Stats.TotalFileSize

	var errs []string
	if ds := manifest.RootEntry.DirSummary; ds != nil {
		for _, ent := range ds.FailedEntries {
			policy := policyTree.DefinedPolicy()
			if !(policy != nil && bool(*policy.ErrorHandlingPolicy.IgnoreUnknownTypes) && strings.Contains(ent.Error, fs.ErrUnknown.Error())) {
				errs = append(errs, fmt.Sprintf("Error when processing %v: %v", ent.EntryPath, ent.Error))
			}
		}
	}

	if len(errs) != 0 {
		return "", 0, errors.New(strings.Join(errs, "\n"))
	}

	return string(manifestID), snapSize, nil
}

// findPreviousSnapshotManifest returns the list of previous snapshots for a given source, including
// last complete snapshot following it.
<<<<<<< HEAD
func findPreviousSnapshotManifest(ctx context.Context, rep repo.Repository, sourceInfo snapshot.SourceInfo, snapshotTags map[string]string, noLaterThan *time.Time) ([]*snapshot.Manifest, error) {
=======
func findPreviousSnapshotManifest(ctx context.Context, rep repo.Repository, sourceInfo snapshot.SourceInfo, noLaterThan *fs.UTCTimestamp) ([]*snapshot.Manifest, error) {
>>>>>>> 5b75f352
	man, err := snapshot.ListSnapshots(ctx, rep, sourceInfo)
	if err != nil {
		return nil, err
	}

	var previousComplete *snapshot.Manifest
	var result []*snapshot.Manifest

	for _, p := range man {
		requestor, found := p.Tags[uploader.SnapshotRequestorTag]
		if !found {
			continue
		}

		if requestor != snapshotTags[uploader.SnapshotRequestorTag] {
			continue
		}

		if noLaterThan != nil && p.StartTime.After(*noLaterThan) {
			continue
		}

		if p.IncompleteReason == "" && (previousComplete == nil || p.StartTime.After(previousComplete.StartTime)) {
			previousComplete = p
		}
	}

	if previousComplete != nil {
		result = append(result, previousComplete)
	}

	return result, nil
}

// Restore restore specific sourcePath with given snapshotID and update progress
func Restore(ctx context.Context, rep repo.RepositoryWriter, progress *Progress, snapshotID, dest string, log logrus.FieldLogger, cancleCh chan struct{}) (int64, int32, error) {
	log.Info("Start to restore...")

	kopiaCtx := logging.SetupKopiaLog(ctx, log)

	rootEntry, err := snapshotfs.FilesystemEntryFromIDWithPath(kopiaCtx, rep, snapshotID, false)
	if err != nil {
		return 0, 0, errors.Wrapf(err, "Unable to get filesystem entry for snapshot %v", snapshotID)
	}

	path, err := filepath.Abs(dest)
	if err != nil {
		return 0, 0, errors.Wrapf(err, "Unable to resolve path %v", dest)
	}

	output := &restore.FilesystemOutput{
		TargetPath:             path,
		OverwriteDirectories:   true,
		OverwriteFiles:         true,
		OverwriteSymlinks:      true,
		IgnorePermissionErrors: true,
	}

	err = output.Init(ctx)
	if err != nil {
		return 0, 0, errors.Wrap(err, "error to init output")
	}

	stat, err := restore.Entry(kopiaCtx, rep, output, rootEntry, restore.Options{
		Parallel:               runtime.NumCPU(),
		RestoreDirEntryAtDepth: math.MaxInt32,
		Cancel:                 cancleCh,
		ProgressCallback: func(ctx context.Context, stats restore.Stats) {
			progress.ProgressBytes(stats.RestoredTotalFileSize, stats.EnqueuedTotalFileSize)
		},
	})

	if err != nil {
		return 0, 0, errors.Wrapf(err, "Failed to copy snapshot data to the target")
	}
	return stat.RestoredTotalFileSize, stat.RestoredFileCount, nil
}<|MERGE_RESOLUTION|>--- conflicted
+++ resolved
@@ -188,14 +188,6 @@
 			previous = pre
 		}
 	}
-<<<<<<< HEAD
-
-	var manifest *snapshot.Manifest
-	if err := setupDefaultPolicy(ctx, rep, sourceInfo); err != nil {
-		return "", 0, errors.Wrapf(err, "unable to set policy for si %v", sourceInfo)
-	}
-=======
->>>>>>> 5b75f352
 
 	policyTree := setupDefaultPolicy()
 
@@ -245,11 +237,7 @@
 
 // findPreviousSnapshotManifest returns the list of previous snapshots for a given source, including
 // last complete snapshot following it.
-<<<<<<< HEAD
-func findPreviousSnapshotManifest(ctx context.Context, rep repo.Repository, sourceInfo snapshot.SourceInfo, snapshotTags map[string]string, noLaterThan *time.Time) ([]*snapshot.Manifest, error) {
-=======
-func findPreviousSnapshotManifest(ctx context.Context, rep repo.Repository, sourceInfo snapshot.SourceInfo, noLaterThan *fs.UTCTimestamp) ([]*snapshot.Manifest, error) {
->>>>>>> 5b75f352
+func findPreviousSnapshotManifest(ctx context.Context, rep repo.Repository, sourceInfo snapshot.SourceInfo, snapshotTags map[string]string, noLaterThan *fs.UTCTimestamp) ([]*snapshot.Manifest, error) {
 	man, err := snapshot.ListSnapshots(ctx, rep, sourceInfo)
 	if err != nil {
 		return nil, err
