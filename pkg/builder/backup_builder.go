--- conflicted
+++ resolved
@@ -300,14 +300,14 @@
 	return b
 }
 
-<<<<<<< HEAD
 // ParallelFilesUpload sets the Backup's uploader parallel uploads
 func (b *BackupBuilder) ParallelFilesUpload(parallel int) *BackupBuilder {
 	b.object.Spec.UploaderConfig.ParallelFilesUpload = parallel
-=======
+	return b
+}
+
 // WithStatus sets the Backup's status.
 func (b *BackupBuilder) WithStatus(status velerov1api.BackupStatus) *BackupBuilder {
 	b.object.Status = status
->>>>>>> e58a7808
 	return b
 }